# coding=utf-8
# Copyright 2018 The Google AI Language Team Authors and The HuggingFace Inc. team.
# Copyright (c) 2018, NVIDIA CORPORATION.  All rights reserved.
#
# Licensed under the Apache License, Version 2.0 (the "License");
# you may not use this file except in compliance with the License.
# You may obtain a copy of the License at
#
#     http://www.apache.org/licenses/LICENSE-2.0
#
# Unless required by applicable law or agreed to in writing, software
# distributed under the License is distributed on an "AS IS" BASIS,
# WITHOUT WARRANTIES OR CONDITIONS OF ANY KIND, either express or implied.
# See the License for the specific language governing permissions and
# limitations under the License.
""" Fine-tuning the library models for question answering on SQuAD 2.0."""

from __future__ import absolute_import, division, print_function

import argparse
import glob
import logging
import os
import random
import time

import numpy as np
import torch
import torch.nn as nn
import torch.nn.functional as F
from torch.autograd import Variable
from torch.utils.data import (DataLoader, RandomSampler, SequentialSampler,
                              TensorDataset)
from torch.utils.data.distributed import DistributedSampler

try:
    from torch.utils.tensorboard import SummaryWriter
except:
    from tensorboardX import SummaryWriter

from tqdm import tqdm, trange
from multiprocessing import cpu_count

from file_utils import WEIGHTS_NAME, is_torch_available, is_tf_available
from configuration_albert import AlbertConfig
from tokenization_albert import AlbertTokenizer

from modeling_highway_albert import AlbertForQuestionAnswering as AlbertForQuestionAnsweringHW

from modeling_albert import AlbertForQuestionAnswering as AlbertForQuestionAnswering

from optimization import AdamW, get_linear_schedule_with_warmup

from squad import SquadV2Processor
from squad import squad_convert_examples_to_features as convert_examples_to_features
from metrics import squad_compute_metrics as compute_metrics

logger = logging.getLogger(__name__)

ALL_MODELS = sum((tuple(conf.pretrained_config_archive_map.keys()) for conf in (AlbertConfig,)), ())

MODEL_CLASSES = {
    'albert': (AlbertConfig, AlbertForQuestionAnsweringHW, AlbertTokenizer),
    'albert_teacher': (AlbertConfig, AlbertForQuestionAnswering, AlbertTokenizer),
}

processors = {
    "squad": SquadV2Processor,
}


def set_seed(args):
    random.seed(args.seed)
    np.random.seed(args.seed)
    torch.manual_seed(args.seed)
    if args.n_gpu > 0:
        torch.cuda.manual_seed_all(args.seed)


def get_wanted_result(result):
    if "spearmanr" in result:
        print_result = result["spearmanr"]
    elif "f1" in result:
        print_result = result["f1"]
    elif "mcc" in result:
        print_result = result["mcc"]
    elif "acc" in result:
        print_result = result["acc"]
    else:
        print(result)
        exit(1)
    return print_result


def schedule_threshold(
        step: int,
        total_step: int,
        warmup_steps: int,
        initial_threshold: float,
        final_threshold: float,
        initial_warmup: int,
        final_warmup: int,
        final_lambda: float,
):
    if step <= initial_warmup * warmup_steps:
        threshold = initial_threshold
    elif step > (total_step - final_warmup * warmup_steps):
        threshold = final_threshold
    else:
        spars_warmup_steps = initial_warmup * warmup_steps
        spars_schedu_steps = (final_warmup + initial_warmup) * warmup_steps
        mul_coeff = 1 - (step - spars_warmup_steps) / (total_step - spars_schedu_steps)
        threshold = final_threshold + (initial_threshold - final_threshold) * (mul_coeff ** 3)
    regu_lambda = final_lambda * threshold / final_threshold
    return threshold, regu_lambda


def regularization(model: nn.Module, mode: str):
    regu, counter = 0, 0
    for name, param in model.named_parameters():
        if "mask_scores" in name:
            if mode == "l1":
                regu += torch.norm(torch.sigmoid(param), p=1) / param.numel()
            elif mode == "l0":
                regu += torch.sigmoid(param - 2 / 3 * np.log(0.1 / 1.1)).sum() / param.numel()
            else:
                ValueError("Don't know this mode.")
            counter += 1
    return regu / counter


def train(args, train_dataset, model, tokenizer, teacher=None, prune_schedule=None, train_highway=False):
    """ Train the model """
    if args.local_rank in [-1, 0]:
        tb_writer = SummaryWriter()

    args.train_batch_size = args.per_gpu_train_batch_size * max(1, args.n_gpu)
    train_sampler = RandomSampler(train_dataset) if args.local_rank == -1 else DistributedSampler(train_dataset)
    train_dataloader = DataLoader(train_dataset, sampler=train_sampler, batch_size=args.train_batch_size)

    if args.max_steps > 0:
        t_total = args.max_steps
        args.num_train_epochs = args.max_steps // (len(train_dataloader) // args.gradient_accumulation_steps) + 1
    else:
        t_total = len(train_dataloader) // args.gradient_accumulation_steps * args.num_train_epochs

    # Prepare optimizer and schedule (linear warmup and decay)
    no_decay = ['bias', 'LayerNorm.weight']
    if train_highway:
        optimizer_grouped_parameters = [
            {
                "params": [p for n, p in model.named_parameters() if
                           ("highway" in n) and "mask_score" in n and p.requires_grad],
                "lr": args.mask_scores_learning_rate,
            },
            {
                "params": [
                    p
                    for n, p in model.named_parameters()
                    if "mask_score" not in n and p.requires_grad and ("highway" in n) and not any(
                        nd in n for nd in no_decay)
                ],
                "lr": args.learning_rate,
                "weight_decay": args.weight_decay,
            },
            {
                "params": [
                    p
                    for n, p in model.named_parameters()
                    if
                    "mask_score" not in n and p.requires_grad and ("highway" in n) and any(nd in n for nd in no_decay)
                ],
                "lr": args.learning_rate,
                "weight_decay": 0.0,
            },
        ]
    else:
        optimizer_grouped_parameters = [
            {
                "params": [p for n, p in model.named_parameters() if
                           ("highway" not in n) and "mask_score" in n and p.requires_grad],
                "lr": args.mask_scores_learning_rate,
            },
            {
                "params": [
                    p
                    for n, p in model.named_parameters()
                    if ("highway" not in n) and "mask_score" not in n and p.requires_grad and not any(
                        nd in n for nd in no_decay)
                ],
                "lr": args.learning_rate,
                "weight_decay": args.weight_decay,
            },
            {
                "params": [
                    p
                    for n, p in model.named_parameters()
                    if ("highway" not in n) and "mask_score" not in n and p.requires_grad and any(
                        nd in n for nd in no_decay)
                ],
                "lr": args.learning_rate,
                "weight_decay": 0.0,
            },
        ]
    optimizer = AdamW(optimizer_grouped_parameters, lr=args.learning_rate, eps=args.adam_epsilon)
    scheduler = get_linear_schedule_with_warmup(optimizer, num_warmup_steps=args.warmup_steps,
                                                num_training_steps=t_total)
    if args.fp16:
        try:
            from apex import amp
        except ImportError:
            raise ImportError("Please install apex from https://www.github.com/nvidia/apex to use fp16 training.")
        model, optimizer = amp.initialize(model, optimizer, opt_level=args.fp16_opt_level)

    # multi-gpu training (should be after apex fp16 initialization)
    if args.n_gpu > 1:
        model = torch.nn.DataParallel(model)

    # Distributed training (should be after apex fp16 initialization)
    if args.local_rank != -1:
        model = torch.nn.parallel.DistributedDataParallel(model, device_ids=[args.local_rank],
                                                          output_device=args.local_rank,
                                                          find_unused_parameters=True)

    # Train!
    logger.info("***** Running training *****")
    logger.info("  Num examples = %d", len(train_dataset))
    logger.info("  Num Epochs = %d", args.num_train_epochs)
    logger.info("  Instantaneous batch size per GPU = %d", args.per_gpu_train_batch_size)
    logger.info("  Total train batch size (w. parallel, distributed & accumulation) = %d",
                args.train_batch_size * args.gradient_accumulation_steps * (
                    torch.distributed.get_world_size() if args.local_rank != -1 else 1))
    logger.info("  Gradient Accumulation steps = %d", args.gradient_accumulation_steps)
    logger.info("  Total optimization steps = %d", t_total)
    if teacher is not None:
        logger.info("  Training with distillation")

    global_step = 0
    # Global TopK
    if args.global_topk:
        threshold_mem = None

    tr_loss, logging_loss = 0.0, 0.0
    model.zero_grad()
    train_iterator = trange(int(args.num_train_epochs), desc="Epoch", disable=args.local_rank not in [-1, 0])
    set_seed(args)  # Added here for reproductibility (even between python 2 and 3)

    epoch = 1

    for _ in train_iterator:
        epoch_iterator = tqdm(train_dataloader, desc="Iteration", disable=args.local_rank not in [-1, 0])

        if args.fxp_and_prune:
            if epoch >= args.start_epoch:
                prune_amount = prune_schedule[epoch - args.start_epoch]
                print("prune amount is: ", prune_amount)

        for step, batch in enumerate(epoch_iterator):
            #             if steps_trained_in_current_epoch > 0:
            #                 steps_trained_in_current_epoch -= 1
            #                 continue

            model.train()
            batch = tuple(t.to(args.device) for t in batch)

            threshold, regu_lambda = schedule_threshold(
                step=global_step,
                total_step=t_total,
                warmup_steps=args.warmup_steps,
                final_threshold=args.final_threshold,
                initial_threshold=args.initial_threshold,
                final_warmup=args.final_warmup,
                initial_warmup=args.initial_warmup,
                final_lambda=args.final_lambda,
            )

            # Global TopK
            if args.global_topk:
                if threshold == 1.0:
                    threshold = -1e2  # Or an indefinitely low quantity
                else:
                    if (threshold_mem is None) or (global_step % args.global_topk_frequency_compute == 0):
                        # Sort all the values to get the global topK
                        concat = torch.cat(
                            [param.view(-1) for name, param in model.named_parameters() if "mask_scores" in name]
                        )
                        n = concat.numel()
                        kth = max(n - (int(n * threshold) + 1), 1)
                        threshold_mem = concat.kthvalue(kth).values.item()
                        threshold = threshold_mem
                    else:
                        threshold = threshold_mem

            inputs = {'input_ids': batch[0],
                      'attention_mask': batch[1],
                      'start_positions': batch[3],
                      'end_positions': batch[4]}
            if args.model_type != 'distilbert':  # and args.model_type != 'albert':
                inputs['token_type_ids'] = batch[2] if args.model_type in ['bert', 'masked_bert', 'bert_teacher',
                                                                           'albert', 'masked_albert', 'albert_teacher']\
                    else None  # XLM, DistilBERT and RoBERTa don't use segment_ids
            inputs['train_highway'] = train_highway
            if "masked" in args.model_type:
                inputs["threshold"] = threshold

            outputs = model(**inputs)
            # loss, logits_stu = outputs  # model outputs are always tuple in transformers (see doc)
            loss = outputs[0]  # model outputs are always tuple in transformers (see doc)
            logits_stu = outputs[1]
            # Distillation loss
            if teacher is not None:
                if "token_type_ids" not in inputs:
                    inputs["token_type_ids"] = None if args.teacher_type == "xlm" else batch[2]
                with torch.no_grad():
                    (logits_tea,) = teacher(
                        input_ids=inputs["input_ids"],
                        token_type_ids=inputs["token_type_ids"],
                        attention_mask=inputs["attention_mask"],
                    )

                loss_logits = F.kl_div(
                    input=F.log_softmax(logits_stu / args.temperature, dim=-1),
                    target=F.softmax(logits_tea / args.temperature, dim=-1),
                    reduction="batchmean",
                ) * (args.temperature ** 2)

                loss = args.alpha_distil * loss_logits + args.alpha_ce * loss

            # Regularization
            if args.regularization is not None:
                regu_ = regularization(model=model, mode=args.regularization)
                loss = loss + regu_lambda * regu_

            if args.n_gpu > 1:
                loss = loss.mean()  # mean() to average on multi-gpu parallel training
            if args.gradient_accumulation_steps > 1:
                loss = loss / args.gradient_accumulation_steps

            # Adaptive Attention Span Loss
            if args.adaptive:
                adapt_span_loss = 0.0
                for l in model.albert.encoder.albert_layer_groups:
                    for ll in l.albert_layers:
                        adapt_span_loss += ll.attention.adaptive_span.get_loss()
                loss += adapt_span_loss

            if args.fp16:
                with amp.scale_loss(loss, optimizer) as scaled_loss:
                    scaled_loss.backward()
            else:
                loss.backward()

            tr_loss += loss.item()
            # if (step + 1) % args.gradient_accumulation_steps == 0:
            if (step + 1) % args.gradient_accumulation_steps == 0 or (
                    # last step in epoch but step is always smaller than gradient_accumulation_steps
                    len(epoch_iterator) <= args.gradient_accumulation_steps
                    and (step + 1) == len(epoch_iterator)
            ):
                if args.fp16:
                    torch.nn.utils.clip_grad_norm_(amp.master_params(optimizer), args.max_grad_norm)
                else:
                    torch.nn.utils.clip_grad_norm_(model.parameters(), args.max_grad_norm)

                optimizer.step()
                scheduler.step()  # Update learning rate schedule
                model.zero_grad()
                global_step += 1

                if args.local_rank in [-1, 0] and args.logging_steps > 0 and global_step % args.logging_steps == 0:
                    # Log metrics
                    if args.local_rank == -1 and args.evaluate_during_training:  # Only evaluate when single GPU otherwise metrics may not average well
                        results = evaluate(args, model, tokenizer)
                        for key, value in results.items():
                            tb_writer.add_scalar('eval_{}'.format(key), value, global_step)
                    tb_writer.add_scalar('lr', scheduler.get_lr()[0], global_step)
                    tb_writer.add_scalar('loss', (tr_loss - logging_loss) / args.logging_steps, global_step)
                    logging_loss = tr_loss

                if args.local_rank in [-1, 0] and args.save_steps > 0 and global_step % args.save_steps == 0:
                    # Save model checkpoint
                    output_dir = os.path.join(args.output_dir, 'checkpoint-{}'.format(global_step))
                    if not os.path.exists(output_dir):
                        os.makedirs(output_dir)
                    model_to_save = model.module if hasattr(model,
                                                            'module') else model  # Take care of distributed/parallel training
                    model_to_save.save_pretrained(output_dir)
                    torch.save(args, os.path.join(output_dir, 'training_args.bin'))
                    logger.info("Saving model checkpoint to %s", output_dir)

            if args.adaptive:
                for l in model.albert.encoder.albert_layer_groups:
                    for ll in l.albert_layers:
                        ll.attention.adaptive_span.clamp_param()

            if args.max_steps > 0 and global_step > args.max_steps:
                epoch_iterator.close()
                break

        if args.fxp_and_prune:
            if epoch >= args.start_epoch:
                for name, parameter in model.named_parameters():
                    if "embedding" in name:
                        # if name in args.prune_names:
                        weights = parameter.abs().cpu().data.numpy()
                        threshold = np.percentile(weights, prune_amount)
                        mask = (torch.zeros(parameter.size()) + threshold).cuda()
                        mask = parameter.abs().ge(Variable(mask)).float()
                        parameter.data = parameter.data * mask.data

        if args.adaptive:
            logger.info("Adaptive Span Loss: %s", str(adapt_span_loss.item()))

        if args.adaptive:
            for layer_idx1, i in enumerate(model.albert.encoder.albert_layer_groups):
                for layer_idx2, j in enumerate(i.albert_layers):
                    k = j.attention.adaptive_span.get_current_avg_span()
                    ms = j.attention.adaptive_span.get_current_max_span()
                    logger.info("Avg Attn Span for layer %d,%d =%d\t", layer_idx1, layer_idx2, k)
                    logger.info("Max Attn Span for layer %d,%d =%d\t", layer_idx1, layer_idx2, ms)

        epoch += 1

        if args.max_steps > 0 and global_step > args.max_steps:
            train_iterator.close()
            break

    if args.local_rank in [-1, 0]:
        tb_writer.close()

    return global_step, tr_loss / global_step


def evaluate(args, model, tokenizer, prefix="", output_layer=-1, eval_highway=False):
    # Loop to handle MNLI double evaluation (matched, mis-matched)
    eval_task_names = ("mnli", "mnli-mm") if args.task_name == "mnli" else (args.task_name,)
    eval_outputs_dirs = (args.output_dir, args.output_dir + '-MM') if args.task_name == "mnli" else (args.output_dir,)

    results = {}

    for eval_task, eval_output_dir in zip(eval_task_names, eval_outputs_dirs):
        eval_dataset = load_and_cache_examples(args, eval_task, tokenizer, evaluate=True)
        if not os.path.exists(eval_output_dir) and args.local_rank in [-1, 0]:
            os.makedirs(eval_output_dir)

        args.eval_batch_size = args.per_gpu_eval_batch_size * max(1, args.n_gpu)
        # Note that DistributedSampler samples randomly
        eval_sampler = SequentialSampler(eval_dataset) if args.local_rank == -1 else DistributedSampler(eval_dataset)
        eval_dataloader = DataLoader(eval_dataset, sampler=eval_sampler, batch_size=args.eval_batch_size)

        # multi-gpu eval
        if args.n_gpu > 1:
            model = torch.nn.DataParallel(model)

        # Eval!
        logger.info("***** Running evaluation {} *****".format(prefix))
        logger.info("  Num examples = %d", len(eval_dataset))
        logger.info("  Batch size = %d", args.eval_batch_size)
        eval_loss = 0.0
        nb_eval_steps = 0
        preds = None
        out_average_pos = None
        exit_layer_counter = {(i + 1): 0 for i in range(model.num_layers)}
        st = time.time()

        # Global TopK
        if args.global_topk:
            threshold_mem = None

        for batch in tqdm(eval_dataloader, desc="Evaluating"):
            model.eval()
            batch = tuple(t.to(args.device) for t in batch)

            with torch.no_grad():
                inputs = {'input_ids': batch[0],
                          'attention_mask': batch[1],
                          'start_positions': batch[3],
                          'end_positions': batch[4]}
                if args.model_type != 'distilbert':  # and args.model_type != 'albert':
                    inputs['token_type_ids'] = batch[2] if args.model_type in ['bert', 'masked_bert', 'bert_teacher',
                                                                               'albert', 'masked_albert',
                                                                               'albert_teacher']\
                        else None  # XLM, DistilBERT and RoBERTa don't use segment_ids

                if "masked" in args.model_type:
                    inputs["threshold"] = args.final_threshold
                    if args.global_topk:
                        if threshold_mem is None:
                            concat = torch.cat(
                                [param.view(-1) for name, param in model.named_parameters() if "mask_scores" in name]
                            )
                            n = concat.numel()
                            kth = max(n - (int(n * args.final_threshold) + 1), 1)
                            threshold_mem = concat.kthvalue(kth).values.item()
                        inputs["threshold"] = threshold_mem

                if output_layer >= 0:
                    inputs['output_layer'] = output_layer

                outputs = model(**inputs)
                if eval_highway:
                    exit_layer_counter[outputs[-1]] += 1
                logits = outputs[1]

            nb_eval_steps += 1
            if preds is None:
                preds = logits.detach().cpu().numpy()
                out_average_pos = ((inputs['start_positions'] + inputs['end_positions']) / 2).detach().cpu().numpy()
            else:
                preds = np.append(preds, logits.detach().cpu().numpy(), axis=0)
                out_average_pos = np.append(out_average_pos,
                                            ((inputs['start_positions'] +
                                              inputs['end_positions']) / 2).detach().cpu().numpy(), axis=0)

        eval_time = time.time() - st
        print("Eval time:", eval_time)

<<<<<<< HEAD
        eval_loss = eval_loss / nb_eval_steps
        preds = np.argmax(preds, axis=1)
        result = compute_metrics(eval_task, preds, out_label_ids)
=======
        preds = np.argmax(preds, axis=1)
        result = compute_metrics(eval_task, preds, out_average_pos)
>>>>>>> 358946e1
        results.update(result)

        if eval_highway:
            print("Exit layer counter", exit_layer_counter)
            num_ex = sum(exit_layer_counter.values())
            running_avg = 0
            for i in range(model.num_layers):
                running_avg += exit_layer_counter[i + 1] * (i + 1)
            avg_exit_layer = running_avg / num_ex
            if (args.get_predict_acc):  # getting diff between EE and predict
                print("Average Layer Diff", avg_exit_layer - 1)
            else:
                print("Average Exit Layer", avg_exit_layer)
            actual_cost = sum([l * c for l, c in exit_layer_counter.items()])
            full_cost = len(eval_dataloader) * model.num_layers
            print("Expected saving", actual_cost / full_cost)
            if args.early_exit_entropy >= 0:
                save_fname = args.plot_data_dir + '/' + \
                             args.model_name_or_path[2:] + \
                             "/entropy_{}.npy".format(args.early_exit_entropy)
                if not os.path.exists(os.path.dirname(save_fname)):
                    os.makedirs(os.path.dirname(save_fname))
                print_result = get_wanted_result(result)
                print(print_result)
                np.save(save_fname,
                        np.array([exit_layer_counter,
                                  eval_time,
                                  actual_cost / full_cost,
                                  print_result]))

        output_eval_file = os.path.join(eval_output_dir, prefix, "eval_results.txt")
        with open(output_eval_file, "w") as writer:
            logger.info("***** Eval results {} *****".format(prefix))
            for key in sorted(result.keys()):
                logger.info("  %s = %s", key, str(result[key]))
                writer.write("%s = %s\n" % (key, str(result[key])))

    return results


def load_and_cache_examples(args, task, tokenizer, evaluate=False):
    if args.local_rank not in [-1, 0] and not evaluate:
        torch.distributed.barrier()  # Make sure only the first process in distributed training process the dataset, and the others will use the cache

    processor = processors[task]()
    # Load data features from cache or dataset file
    cached_features_file = os.path.join(args.data_dir, 'cached_{}_{}_{}_{}'.format(
        'dev' if evaluate else 'train',
        list(filter(None, args.model_name_or_path.split('/'))).pop(),
        str(args.max_seq_length),
        str(task)))
    if os.path.exists(cached_features_file) and not args.overwrite_cache:
        logger.info("Loading features from cached file %s", cached_features_file)
        features = torch.load(cached_features_file)
    else:
        logger.info("Creating features from dataset file at %s", args.data_dir)
        examples = processor.get_dev_examples(args.data_dir) if evaluate else processor.get_train_examples(
            args.data_dir)
        features = convert_examples_to_features(examples,
                                                tokenizer,
                                                max_seq_length=args.max_seq_length,
                                                doc_stride=args.doc_stride,
                                                max_query_length=args.max_query_length,
                                                is_training=not evaluate,
                                                return_dataset="pt",
                                                threads=args.threads
                                                )
        if args.local_rank in [-1, 0]:
            logger.info("Saving features into cached file %s", cached_features_file)
            torch.save(features, cached_features_file)

    if args.local_rank == 0 and not evaluate:
        torch.distributed.barrier()  # Make sure only the first process in distributed training process the dataset, and the others will use the cache

    if is_torch_available():
        return features[1]
    elif is_tf_available():
        # Convert to Tensors and build dataset
        all_input_ids = torch.tensor([f.input_ids for f in features], dtype=torch.long)
        all_attention_mask = torch.tensor([f.attention_mask for f in features], dtype=torch.long)
        all_token_type_ids = torch.tensor([f.token_type_ids for f in features], dtype=torch.long)
        all_start_positions = torch.tensor([f.start_positions for f in features], dtype=torch.long)
        all_end_positions = torch.tensor([f.end_positions for f in features], dtype=torch.long)

        dataset = TensorDataset(all_input_ids, all_attention_mask, all_token_type_ids, all_start_positions,
                                all_end_positions)
        return dataset
    else:
        raise RuntimeError("PyTorch or TensorFlow must be installed to return a dataset.")


def main():
    parser = argparse.ArgumentParser()

    ## Required parameters
    parser.add_argument("--data_dir", default=None, type=str, required=True,
                        help="The input data dir. Should contain the .tsv files (or other data files) for the task.")
    parser.add_argument("--model_type", default=None, type=str, required=True,
                        help="Model type selected in the list: " + ", ".join(MODEL_CLASSES.keys()))
    parser.add_argument("--model_name_or_path", default=None, type=str, required=True,
                        help="Path to pre-trained model or shortcut name selected in the list: " + ", ".join(
                            ALL_MODELS))
    parser.add_argument("--task_name", default=None, type=str, required=True,
                        help="The name of the task to train selected in the list: " + ", ".join(processors.keys()))
    parser.add_argument("--output_dir", default=None, type=str, required=True,
                        help="The output directory where the model predictions and checkpoints will be written.")
    parser.add_argument("--plot_data_dir", default="./plotting/", type=str, required=False,
                        help="The directory to store data for plotting figures.")

    ## Other parameters
    parser.add_argument("--config_name", default="", type=str,
                        help="Pretrained config name or path if not the same as model_name")
    parser.add_argument("--tokenizer_name", default="", type=str,
                        help="Pretrained tokenizer name or path if not the same as model_name")
    parser.add_argument("--cache_dir", default="", type=str,
                        help="Where do you want to store the pre-trained models downloaded from s3")
    parser.add_argument("--max_seq_length", default=128, type=int,
                        help="The maximum total input sequence length after tokenization. Sequences longer "
                             "than this will be truncated, sequences shorter will be padded.")
    parser.add_argument("--do_train", action='store_true',
                        help="Whether to run training.")
    parser.add_argument("--do_eval", action='store_true',
                        help="Whether to run eval on the dev set.")
    parser.add_argument("--evaluate_during_training", action='store_true',
                        help="Rul evaluation during training at each logging step.")
    parser.add_argument("--do_lower_case", action='store_true',
                        help="Set this flag if you are using an uncased model.")
    parser.add_argument("--eval_each_highway", action='store_true',
                        help="Set this flag to evaluate each highway.")
    parser.add_argument("--eval_after_first_stage", action='store_true',
                        help="Set this flag to evaluate after training only bert (not highway).")
    parser.add_argument("--eval_highway", action='store_true',
                        help="Set this flag if it's evaluating highway models")
    parser.add_argument(
        "--one_class",
        action='store_true',
        help="Set this flag to use only one highway classifier",
    )
    parser.add_argument(
        "--entropy_predictor",
        action='store_true',
        help="Set this flag to do entropy prediction",
    )
    parser.add_argument("--predict_layer", default=1, type=int,
                        help="Layer to perform entropy prediction")
    parser.add_argument("--predict_average_layers", default=0, type=int,
                        help="Whether to average entropy values when doing entropy prediction.")
    parser.add_argument('--lookup_table_file', type=str, default='./sst2_lookup_table.csv',
                        help="Path to lookup table")
    parser.add_argument(
        "--extra_layer",
        action='store_true',
        help="Set this flag to allow for an extra layer after the predicted layer",
    )
    parser.add_argument(
        "--get_predict_acc",
        action='store_true',
        help="Set this flag to compare prediction acc w/ EE acc",
    )
    parser.add_argument(
        "--no_ee_before",
        action='store_true',
        help="Set this flag to not perform ee before the predicted layer",
    )

    parser.add_argument("--per_gpu_train_batch_size", default=8, type=int,
                        help="Batch size per GPU/CPU for training.")
    parser.add_argument("--per_gpu_eval_batch_size", default=8, type=int,
                        help="Batch size per GPU/CPU for evaluation.")
    parser.add_argument('--gradient_accumulation_steps', type=int, default=1,
                        help="Number of updates steps to accumulate before performing a backward/update pass.")
    parser.add_argument("--learning_rate", default=5e-5, type=float,
                        help="The initial learning rate for Adam.")
    parser.add_argument("--weight_decay", default=0.0, type=float,
                        help="Weight deay if we apply some.")
    parser.add_argument("--adam_epsilon", default=1e-8, type=float,
                        help="Epsilon for Adam optimizer.")
    parser.add_argument("--max_grad_norm", default=1.0, type=float,
                        help="Max gradient norm.")
    parser.add_argument("--num_train_epochs", default=3.0, type=float,
                        help="Total number of training epochs to perform.")
    parser.add_argument("--max_steps", default=-1, type=int,
                        help="If > 0: set total number of training steps to perform. Override num_train_epochs.")
    parser.add_argument("--warmup_steps", default=0, type=int,
                        help="Linear warmup over warmup_steps.")
    parser.add_argument("--early_exit_entropy", default=-1, type=float,
                        help="Entropy threshold for early exit.")

    parser.add_argument('--logging_steps', type=int, default=50,
                        help="Log every X updates steps.")
    parser.add_argument('--save_steps', type=int, default=50,
                        help="Save checkpoint every X updates steps.")
    parser.add_argument("--eval_all_checkpoints", action='store_true',
                        help="Evaluate all checkpoints starting with the same prefix as model_name ending and ending with step number")
    parser.add_argument("--no_cuda", action='store_true',
                        help="Avoid using CUDA when available")
    parser.add_argument('--overwrite_output_dir', action='store_true',
                        help="Overwrite the content of the output directory")
    parser.add_argument('--overwrite_cache', action='store_true',
                        help="Overwrite the cached training and evaluation sets")
    parser.add_argument('--seed', type=int, default=42,
                        help="random seed for initialization")

    parser.add_argument('--fp16', action='store_true',
                        help="Whether to use 16-bit (mixed) precision (through NVIDIA apex) instead of 32-bit")
    parser.add_argument('--fp16_opt_level', type=str, default='O1',
                        help="For fp16: Apex AMP optimization level selected in ['O0', 'O1', 'O2', and 'O3']."
                             "See details at https://nvidia.github.io/apex/amp.html")
    parser.add_argument("--local_rank", type=int, default=-1,
                        help="For distributed training: local_rank")
    parser.add_argument('--server_ip', type=str, default='', help="For distant debugging.")
    parser.add_argument('--server_port', type=str, default='', help="For distant debugging.")

    # Adaptive Attention Span
    parser.add_argument('--adaptive', action='store_true', help="Enable Adaptive Attention Span")
    parser.add_argument('--adaptive_span_ramp', type=int, default=256, help="Adaptive Attention Span Ramp")
    parser.add_argument('--max_span', type=int, default=512, help="Adaptive Attention Span Ramp")

    # magnitude pruning (use for embeddings)
    parser.add_argument('--fxp_and_prune', action='store_true', help="For mag pruning of embeddings")
    parser.add_argument('--start_epoch', type=int, default=1, help="For pruning.")
    parser.add_argument('--prune_percentile', type=int, default=0, help="For pruning.")
    parser.add_argument('--prune_names', type=str, default='', help="For pruning.")

    # Pruning parameters
    parser.add_argument(
        "--mask_scores_learning_rate",
        default=1e-2,
        type=float,
        help="The Adam initial learning rate of the mask scores.",
    )
    parser.add_argument(
        "--initial_threshold", default=1.0, type=float, help="Initial value of the threshold (for scheduling)."
    )
    parser.add_argument(
        "--final_threshold", default=0.7, type=float, help="Final value of the threshold (for scheduling)."
    )
    parser.add_argument(
        "--initial_warmup",
        default=1,
        type=int,
        help="Run `initial_warmup` * `warmup_steps` steps of threshold warmup during which threshold stays"
             "at its `initial_threshold` value (sparsity schedule).",
    )
    parser.add_argument(
        "--final_warmup",
        default=2,
        type=int,
        help="Run `final_warmup` * `warmup_steps` steps of threshold cool-down during which threshold stays"
             "at its final_threshold value (sparsity schedule).",
    )

    parser.add_argument(
        "--pruning_method",
        default="topK",
        type=str,
        help="Pruning Method (l0 = L0 regularization, magnitude = Magnitude pruning, topK = Movement pruning, sigmoied_threshold = Soft movement pruning).",
    )
    parser.add_argument(
        "--mask_init",
        default="constant",
        type=str,
        help="Initialization method for the mask scores. Choices: constant, uniform, kaiming.",
    )
    parser.add_argument(
        "--mask_scale", default=0.0, type=float, help="Initialization parameter for the chosen initialization method."
    )

    parser.add_argument("--regularization", default=None, help="Add L0 or L1 regularization to the mask scores.")
    parser.add_argument(
        "--final_lambda",
        default=0.0,
        type=float,
        help="Regularization intensity (used in conjunction with `regulariation`.",
    )

    parser.add_argument("--global_topk", action="store_true", help="Global TopK on the Scores.")
    parser.add_argument(
        "--global_topk_frequency_compute",
        default=25,
        type=int,
        help="Frequency at which we compute the TopK global threshold.",
    )

    # Distillation parameters (optional)
    parser.add_argument(
        "--teacher_type",
        default=None,
        type=str,
        help="Teacher type. Teacher tokenizer and student (model) tokenizer must output the same tokenization. Only for distillation.",
    )
    parser.add_argument(
        "--teacher_name_or_path",
        default=None,
        type=str,
        help="Path to the already fine-tuned teacher model. Only for distillation.",
    )
    parser.add_argument(
        "--alpha_ce", default=0.5, type=float, help="Cross entropy loss linear weight. Only for distillation."
    )
    parser.add_argument(
        "--alpha_distil", default=0.5, type=float, help="Distillation loss linear weight. Only for distillation."
    )
    parser.add_argument(
        "--temperature", default=2.0, type=float, help="Distillation temperature. Only for distillation."
    )

    parser.add_argument('--doc_stride', type=int, default=128,
                        help="When splitting up a long document into chunks, how much stride to take between chunks.")
    parser.add_argument('--max_query_length', type=int, default=64,
                        help="The maximum number of tokens for the question. Questions longer than this will be truncated to this length.")
    parser.add_argument('--threads', type=int, default=cpu_count(), help="multiple processing threadsa-smi")

    args = parser.parse_args()

    # Adaptive Attention Span Params
    params = {
        "adapt_span_enabled": args.adaptive,
        "attn_span": args.max_span,
        "adapt_span_loss_coeff": 0.000005,
        "adapt_span_ramp": args.adaptive_span_ramp,
        "adapt_span_init": 0.002,
        "adapt_span_cache": True,
        "nb_heads": 12,
        "bs": args.per_gpu_train_batch_size,
        "mask_size": [0, 128],
    }

    # Regularization
    if args.regularization == "null":
        args.regularization = None

    args = parser.parse_args()

    if os.path.exists(args.output_dir) and os.listdir(
            args.output_dir) and args.do_train and not args.overwrite_output_dir:
        raise ValueError(
            "Output directory ({}) already exists and is not empty. Use --overwrite_output_dir to overcome.".format(
                args.output_dir))

    # Setup distant debugging if needed
    if args.server_ip and args.server_port:
        # Distant debugging - see https://code.visualstudio.com/docs/python/debugging#_attach-to-a-local-script
        import ptvsd
        print("Waiting for debugger attach")
        ptvsd.enable_attach(address=(args.server_ip, args.server_port), redirect_output=True)
        ptvsd.wait_for_attach()

    # Setup CUDA, GPU & distributed training
    if args.local_rank == -1 or args.no_cuda:
        device = torch.device("cuda" if torch.cuda.is_available() and not args.no_cuda else "cpu")
        args.n_gpu = torch.cuda.device_count()
    else:  # Initializes the distributed backend which will take care of sychronizing nodes/GPUs
        torch.cuda.set_device(args.local_rank)
        device = torch.device("cuda", args.local_rank)
        torch.distributed.init_process_group(backend='nccl')
        args.n_gpu = 1
    args.device = device

    # Setup logging
    logging.basicConfig(format='%(asctime)s - %(levelname)s - %(name)s -   %(message)s',
                        datefmt='%m/%d/%Y %H:%M:%S',
                        level=logging.INFO if args.local_rank in [-1, 0] else logging.WARN)
    logger.warning("Process rank: %s, device: %s, n_gpu: %s, distributed training: %s, 16-bits training: %s",
                   args.local_rank, device, args.n_gpu, bool(args.local_rank != -1), args.fp16)

    # Set seed
    set_seed(args)

    # Prepare GLUE task
    args.task_name = args.task_name.lower()
    if args.task_name not in processors:
        raise ValueError("Task not found: %s" % (args.task_name))
<<<<<<< HEAD
    processor = processors[args.task_name]()
    label_list = processor.get_labels()
    num_labels = len(label_list)
=======
>>>>>>> 358946e1

    # Load pretrained model and tokenizer
    if args.local_rank not in [-1, 0]:
        torch.distributed.barrier()  # Make sure only the first process in distributed training will download model & vocab

    args.model_type = args.model_type.lower()
    config_class, model_class, tokenizer_class = MODEL_CLASSES[args.model_type]

    config = config_class.from_pretrained(
        args.config_name if args.config_name else args.model_name_or_path,
        finetuning_task=args.task_name,
        cache_dir=args.cache_dir if args.cache_dir else None,
        pruning_method=args.pruning_method,
        mask_init=args.mask_init,
        mask_scale=args.mask_scale,
        one_class=args.one_class,
        entropy_predictor=args.entropy_predictor,
        predict_layer=args.predict_layer,
        predict_average_layers=args.predict_average_layers,
        lookup_table_file=args.lookup_table_file,
        extra_layer=args.extra_layer,
        get_predict_acc=args.get_predict_acc,
        no_ee_before=args.no_ee_before
    )

    tokenizer = tokenizer_class.from_pretrained(
        args.tokenizer_name if args.tokenizer_name else args.model_name_or_path,
        cache_dir=args.cache_dir if args.cache_dir else None,
        do_lower_case=args.do_lower_case,
    )
    # print ("check2\n", flush=True)
    # print ("printing params: ", params, flush=True)
    model = model_class.from_pretrained(
        args.model_name_or_path,
        from_tf=bool(".ckpt" in args.model_name_or_path),
        config=config,
        params=params,
        cache_dir=args.cache_dir if args.cache_dir else None,
    )

    if args.teacher_type is not None:
        assert args.teacher_name_or_path is not None
        assert args.alpha_distil > 0.0
        assert args.alpha_distil + args.alpha_ce > 0.0
        teacher_config_class, teacher_model_class, _ = MODEL_CLASSES[args.teacher_type]
        teacher_config = teacher_config_class.from_pretrained(args.teacher_name_or_path)
        teacher = teacher_model_class.from_pretrained(
            args.teacher_name_or_path,
            from_tf=False,
            config=teacher_config,
            cache_dir=args.cache_dir if args.cache_dir else None,
        )
        teacher.to(args.device)
    else:
        teacher = None

    if args.model_type == "bert" or args.model_type == "masked_bert":
        model.bert.encoder.set_early_exit_entropy(args.early_exit_entropy)
        model.bert.init_highway_pooler()
    elif args.model_type == "albert" or args.model_type == "masked_albert":
        model.albert.encoder.set_early_exit_entropy(args.early_exit_entropy)
        model.albert.init_highway_pooler()

    if args.fxp_and_prune:
        n_train_epochs = int(args.num_train_epochs)
        prune_schedule = [0 for _ in range(n_train_epochs + 1 - args.start_epoch)]

        start_prune_epoch = int(0.1 * (n_train_epochs + 1 - args.start_epoch))
        end_prune_epoch = int(0.8 * (n_train_epochs + 1 - args.start_epoch))

        ramp_epochs = end_prune_epoch - start_prune_epoch
        for i in range(start_prune_epoch, end_prune_epoch):
            prune_schedule[i] = float((i - start_prune_epoch + 1)) / ramp_epochs * (
                        args.prune_percentile - prune_schedule[0]) + prune_schedule[0]
        for i in range(end_prune_epoch, (n_train_epochs + 1 - args.start_epoch)):
            prune_schedule[i] = args.prune_percentile

        print("Prune schedule is: ", prune_schedule)

    if args.local_rank == 0:
        torch.distributed.barrier()  # Make sure only the first process in distributed training will download model & vocab

    model.to(args.device)

    logger.info("Training/evaluation parameters %s", args)

    # Training
    if args.do_train:
        train_dataset = load_and_cache_examples(args, args.task_name, tokenizer, evaluate=False)
        if args.fxp_and_prune:
            global_step, tr_loss = train(args, train_dataset, model, tokenizer, teacher=teacher,
                                         prune_schedule=prune_schedule)
        else:
            global_step, tr_loss = train(args, train_dataset, model, tokenizer, teacher=teacher)
        # global_step, tr_loss = train(args, train_dataset, model, tokenizer, teacher=teacher)
        logger.info(" global_step = %s, average loss = %s", global_step, tr_loss)

        if args.eval_after_first_stage:
            result = evaluate(args, model, tokenizer, prefix="")
            print_result = get_wanted_result(result)

        if args.fxp_and_prune:
            train(args, train_dataset, model, tokenizer, teacher=teacher, prune_schedule=prune_schedule,
                  train_highway=True)
        else:
            train(args, train_dataset, model, tokenizer, teacher=teacher, train_highway=True)
        # train(args, train_dataset, model, tokenizer, teacher=teacher, train_highway=True)

    # Saving best-practices: if you use defaults names for the model, you can reload it using from_pretrained()
    if args.do_train and (args.local_rank == -1 or torch.distributed.get_rank() == 0):
        # Create output directory if needed
        if not os.path.exists(args.output_dir) and args.local_rank in [-1, 0]:
            os.makedirs(args.output_dir)

        logger.info("Saving model checkpoint to %s", args.output_dir)
        # Save a trained model, configuration and tokenizer using `save_pretrained()`.
        # They can then be reloaded using `from_pretrained()`
        model_to_save = model.module if hasattr(model,
                                                'module') else model  # Take care of distributed/parallel training

        model_to_save.save_pretrained(args.output_dir)
        tokenizer.save_pretrained(args.output_dir)

        # Good practice: save your training arguments together with the trained model
        torch.save(args, os.path.join(args.output_dir, 'training_args.bin'))

        # Load a trained model and vocabulary that you have fine-tuned
        model = model_class.from_pretrained(args.output_dir, params=params)
        tokenizer = tokenizer_class.from_pretrained(args.output_dir)
        model.to(args.device)

    # Evaluation
    results = {}
    if args.do_eval and args.local_rank in [-1, 0]:
        tokenizer = tokenizer_class.from_pretrained(args.output_dir, do_lower_case=args.do_lower_case)
        checkpoints = [args.output_dir]
        if args.eval_all_checkpoints:
            checkpoints = list(
                os.path.dirname(c) for c in sorted(glob.glob(args.output_dir + '/**/' + WEIGHTS_NAME, recursive=True)))
            logging.getLogger("transformers.modeling_utils").setLevel(logging.WARN)  # Reduce logging
        logger.info("Evaluate the following checkpoints: %s", checkpoints)
        for checkpoint in checkpoints:
            global_step = checkpoint.split('-')[-1] if len(checkpoints) > 1 else ""
            prefix = checkpoint.split('/')[-1] if checkpoint.find('checkpoint') != -1 else ""

            model = model_class.from_pretrained(checkpoint, params=params, config=config)
            if args.model_type == "bert":
                model.bert.encoder.set_early_exit_entropy(args.early_exit_entropy)
            elif args.model_type == "masked_bert":
                model.bert.encoder.set_early_exit_entropy(args.early_exit_entropy)
            elif args.model_type == "albert":
                model.albert.encoder.set_early_exit_entropy(args.early_exit_entropy)
            elif args.model_type == "masked_albert":
                model.albert.encoder.set_early_exit_entropy(args.early_exit_entropy)
            # else:
            #    model.roberta.encoder.set_early_exit_entropy(args.early_exit_entropy)
            model.to(args.device)
            result = evaluate(args, model, tokenizer, prefix=prefix,
                              eval_highway=args.eval_highway)
            print_result = get_wanted_result(result)
            print("Result: {}".format(print_result))
            if args.eval_each_highway:
                last_layer_results = print_result
                each_layer_results = []
                for i in range(model.num_layers):
                    logger.info("\n")
                    _result = evaluate(args, model, tokenizer, prefix=prefix,
                                       output_layer=i, eval_highway=args.eval_highway)
                    if i + 1 < model.num_layers:
                        each_layer_results.append(get_wanted_result(_result))
                each_layer_results.append(last_layer_results)
                save_fname = args.plot_data_dir + '/' + args.model_name_or_path[2:] + "/each_layer.npy"
                if not os.path.exists(os.path.dirname(save_fname)):
                    os.makedirs(os.path.dirname(save_fname))
                np.save(save_fname,
                        np.array(each_layer_results))
            result = dict((k + '_{}'.format(global_step), v) for k, v in result.items())
            results.update(result)

    return results


if __name__ == "__main__":
    main()<|MERGE_RESOLUTION|>--- conflicted
+++ resolved
@@ -515,14 +515,8 @@
         eval_time = time.time() - st
         print("Eval time:", eval_time)
 
-<<<<<<< HEAD
-        eval_loss = eval_loss / nb_eval_steps
-        preds = np.argmax(preds, axis=1)
-        result = compute_metrics(eval_task, preds, out_label_ids)
-=======
         preds = np.argmax(preds, axis=1)
         result = compute_metrics(eval_task, preds, out_average_pos)
->>>>>>> 358946e1
         results.update(result)
 
         if eval_highway:
@@ -896,12 +890,6 @@
     args.task_name = args.task_name.lower()
     if args.task_name not in processors:
         raise ValueError("Task not found: %s" % (args.task_name))
-<<<<<<< HEAD
-    processor = processors[args.task_name]()
-    label_list = processor.get_labels()
-    num_labels = len(label_list)
-=======
->>>>>>> 358946e1
 
     # Load pretrained model and tokenizer
     if args.local_rank not in [-1, 0]:
